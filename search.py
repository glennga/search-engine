--- conflicted
+++ resolved
@@ -230,12 +230,7 @@
         :return: List of URLs in ranked order.
         """
         if len(index_entries) <= 1:
-<<<<<<< HEAD
             return self.disjunctive_rank(index_entries, pos_tolerance, time_budget)
-=======
-            return self.disjunctive_rank(index_entries, pos_tolerance)
-
->>>>>>> 6d763827
         self.ranking_handler.reset()
         combined_document_pos = dict()
 
@@ -562,7 +557,8 @@
                 self.view.next_button.hide()
                 self.view.next_spacer.show()
 
-            self.view.results_label.setText(f'{(lower_bound + 1) if upper_bound != 0 else 0} to {upper_bound} results displayed.')
+            self.view.results_label.setText(f'{(lower_bound + 1) if upper_bound != 0 else 0} '
+                                            f'to {upper_bound} results displayed.')
             self.view.results_list.clear()
             for i, url in enumerate(self.working_results[lower_bound:upper_bound]):
                 logger.debug(f'Adding result URL {url[0]} of score(s) {url[1]} to display.')
